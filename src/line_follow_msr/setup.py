import os
from glob import glob
from setuptools import find_packages, setup

package_name = 'line_follow_msr'

setup(
    name=package_name,
    version='0.0.0',
    packages=find_packages(exclude=['test']),
    data_files=[
        ('share/ament_index/resource_index/packages', ['resource/' + package_name]),
        ('share/' + package_name, ['package.xml']),
        (os.path.join('share', package_name, 'data'), glob(os.path.join('data', '*')))
    ],
    install_requires=['setuptools'],
    zip_safe=True,
    maintainer='roger',
    maintainer_email='joserogelioruiz12@gmail.com',
    description='TODO: Package description',
    license='TODO: License declaration',
    tests_require=['pytest'],
    entry_points={
        'console_scripts': [
            'line_follower_samu = line_follow_msr.line_follower_samu:main',
            'line_follower_gordo = line_follow_msr.line_follower_gordo:main',
<<<<<<< HEAD
            'line_follower_hamburguesota = line_follow_msr.line_follower_hamburguesota:main'
=======
            'line_follower_sobrepeso = line_follow_msr.line_follower_sobrepeso:main',
            'line_follower_obesidad = line_follow_msr.line_follower_obesidad:main',
>>>>>>> 8c58e436
        ],
    },
)<|MERGE_RESOLUTION|>--- conflicted
+++ resolved
@@ -24,12 +24,6 @@
         'console_scripts': [
             'line_follower_samu = line_follow_msr.line_follower_samu:main',
             'line_follower_gordo = line_follow_msr.line_follower_gordo:main',
-<<<<<<< HEAD
-            'line_follower_hamburguesota = line_follow_msr.line_follower_hamburguesota:main'
-=======
-            'line_follower_sobrepeso = line_follow_msr.line_follower_sobrepeso:main',
-            'line_follower_obesidad = line_follow_msr.line_follower_obesidad:main',
->>>>>>> 8c58e436
         ],
     },
 )