from setuptools import find_packages, setup
import os
from glob import glob

package_name = 'motor_control'

setup(
    name=package_name,
    version='0.0.0',
    packages=find_packages(exclude=['test']),
    data_files=[
        # Registro del paquete en ament
        ('share/ament_index/resource_index/packages',
            ['resource/' + package_name]),

        # Metadata general
        ('share/' + package_name, ['package.xml']),

        # Archivos de lanzamiento
        (os.path.join('share', package_name, 'launch'), glob('launch/*.py')),

        # Archivos de configuración
        (os.path.join('share', package_name, 'config'), glob('config/*.[yma]*')),
    ],
    install_requires=['setuptools'],
    zip_safe=True,
    maintainer='Mario Martinez',
    maintainer_email='mario.mtz@manchester-robotics.com',
    description='This package generates a DC motor simulation, Set Point Generator and Controller nodes for simulating and controlling a DC Motor',
    license='Apache-2.0',
    tests_require=['pytest'],
    entry_points={
        'console_scripts': [
            'dc_motor = motor_control.dc_motor:main',
            'set_point = motor_control.set_point:main',
            'ctrl = motor_control.controller:main',
            'trajectory = motor_control.trajectory:main',
            'inverse_kinematics = motor_control.inverse_kinematics:main',
            'odometry = motor_control.odometry:main',
            'cmd_vel_mux = motor_control.cmd_vel_mux:main',
            'teleop_twist_keyboard = motor_control.teleop_twist_keyboard:main',
            'escaneo_3d = motor_control.escaneo_3d_node:main',
            'square_path_ctrl = motor_control.square_path_ctrl:main', 
<<<<<<< HEAD
            'trajectory_controller = motor_control.trajectory_controller:main',
            'motor_low_level_ctrl = motor_control.motor_low_level_ctrl:main',
=======
            'cubic_control = motor_control.cubic_control:main',
            'path_generator = motor_control.path_generator:main',
            'left_motor_controller = motor_control.left_motor_controller:main',
            'right_motor_controller = motor_control.right_motor_controller:main',
>>>>>>> d5e54b48
        ],
    },
)<|MERGE_RESOLUTION|>--- conflicted
+++ resolved
@@ -41,15 +41,12 @@
             'teleop_twist_keyboard = motor_control.teleop_twist_keyboard:main',
             'escaneo_3d = motor_control.escaneo_3d_node:main',
             'square_path_ctrl = motor_control.square_path_ctrl:main', 
-<<<<<<< HEAD
             'trajectory_controller = motor_control.trajectory_controller:main',
             'motor_low_level_ctrl = motor_control.motor_low_level_ctrl:main',
-=======
             'cubic_control = motor_control.cubic_control:main',
             'path_generator = motor_control.path_generator:main',
             'left_motor_controller = motor_control.left_motor_controller:main',
             'right_motor_controller = motor_control.right_motor_controller:main',
->>>>>>> d5e54b48
         ],
     },
 )