from setuptools import find_packages, setup
import os
from glob import glob

package_name = 'motor_control'

setup(
    name=package_name,
    version='0.0.0',
    packages=find_packages(exclude=['test']),
    data_files=[
        # Registro del paquete en ament
        ('share/ament_index/resource_index/packages',
            ['resource/' + package_name]),

        # Metadata general
        ('share/' + package_name, ['package.xml']),

        # Archivos de lanzamiento
        (os.path.join('share', package_name, 'launch'), glob('launch/*.py')),

        # Archivos de configuración
        (os.path.join('share', package_name, 'config'), glob('config/*.[yma]*')),
    ],
    install_requires=['setuptools'],
    zip_safe=True,
    maintainer='Mario Martinez',
    maintainer_email='mario.mtz@manchester-robotics.com',
    description='This package generates a DC motor simulation, Set Point Generator and Controller nodes for simulating and controlling a DC Motor',
    license='Apache-2.0',
    tests_require=['pytest'],
    entry_points={
        'console_scripts': [
            'dc_motor = motor_control.dc_motor:main',
            'set_point = motor_control.set_point:main',
            'ctrl = motor_control.controller:main',
            'trajectory = motor_control.trajectory:main',
            'inverse_kinematics = motor_control.inverse_kinematics:main',
            'odometry = motor_control.odometry:main',
            'cmd_vel_mux = motor_control.cmd_vel_mux:main',
            'teleop_twist_keyboard = motor_control.teleop_twist_keyboard:main',
            'escaneo_3d = motor_control.escaneo_3d_node:main',
            'square_path_ctrl = motor_control.square_path_ctrl:main', 
            'trajectory_controller = motor_control.trajectory_controller:main',
            'motor_low_level_ctrl = motor_control.motor_low_level_ctrl:main',
            'cubic_control = motor_control.cubic_control:main',
            'path_generator = motor_control.path_generator:main',
            'left_motor_controller = motor_control.left_motor_controller:main',
            'right_motor_controller = motor_control.right_motor_controller:main',
            'line_follower = motor_control.line_follower:main',
<<<<<<< HEAD
            'line_follower_cam2 = motor_control.line_follower_cam2:main',
            'line_follower_sim = motor_control.line_follower_sim:main',
            'line_follower_sim2 = motor_control.line_follower_sim2:main',
=======
            'line_follower_sim2 = motor_control.line_follower_sim2:main',
            'robust_line_follower = motor_control.robust_line_follower:main',
            'robust_line_follower_sim2 = motor_control.robust_line_follower_sim2:main',
>>>>>>> 801dc021
            'detection_fsm = motor_control.detection_fsm:main',
            'teleop_twist_joy = motor_control.teleop_twist_joy:main', 
        ],
    },
)<|MERGE_RESOLUTION|>--- conflicted
+++ resolved
@@ -48,17 +48,13 @@
             'left_motor_controller = motor_control.left_motor_controller:main',
             'right_motor_controller = motor_control.right_motor_controller:main',
             'line_follower = motor_control.line_follower:main',
-<<<<<<< HEAD
             'line_follower_cam2 = motor_control.line_follower_cam2:main',
             'line_follower_sim = motor_control.line_follower_sim:main',
-            'line_follower_sim2 = motor_control.line_follower_sim2:main',
-=======
-            'line_follower_sim2 = motor_control.line_follower_sim2:main',
+            'line_follower_sim2 = motor_control.line_follower_sim2:main',            
             'robust_line_follower = motor_control.robust_line_follower:main',
             'robust_line_follower_sim2 = motor_control.robust_line_follower_sim2:main',
->>>>>>> 801dc021
             'detection_fsm = motor_control.detection_fsm:main',
-            'teleop_twist_joy = motor_control.teleop_twist_joy:main', 
+            'teleop_twist_joy = motor_control.teleop_twist_joy:main',
         ],
     },
 )