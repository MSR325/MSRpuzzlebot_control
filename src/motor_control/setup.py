from setuptools import find_packages, setup
import os
from glob import glob

package_name = 'motor_control'

setup(
    name=package_name,
    version='0.0.0',
    packages=find_packages(exclude=['test']),
    data_files=[
        # Registro del paquete en ament
        ('share/ament_index/resource_index/packages',
            ['resource/' + package_name]),

        # Metadata general
        ('share/' + package_name, ['package.xml']),

        # Archivos de lanzamiento
        (os.path.join('share', package_name, 'launch'), glob('launch/*.py')),

        # Archivos de configuración
        (os.path.join('share', package_name, 'config'), glob('config/*.[yma]*')),
    ],
    install_requires=['setuptools'],
    zip_safe=True,
    maintainer='Mario Martinez',
    maintainer_email='mario.mtz@manchester-robotics.com',
    description='This package generates a DC motor simulation, Set Point Generator and Controller nodes for simulating and controlling a DC Motor',
    license='Apache-2.0',
    tests_require=['pytest'],
    entry_points={
        'console_scripts': [
            'dc_motor = motor_control.dc_motor:main',
            'set_point = motor_control.set_point:main',
            'ctrl = motor_control.controller:main',
            'trajectory = motor_control.trajectory:main',
            'inverse_kinematics = motor_control.inverse_kinematics:main',
            'odometry = motor_control.odometry:main',
            'cmd_vel_mux = motor_control.cmd_vel_mux:main',
            'teleop_twist_keyboard = motor_control.teleop_twist_keyboard:main',
            'escaneo_3d = motor_control.escaneo_3d_node:main',
            'square_path_ctrl = motor_control.square_path_ctrl:main', 
            'trajectory_controller = motor_control.trajectory_controller:main',
            'motor_low_level_ctrl = motor_control.motor_low_level_ctrl:main',
            'cubic_control = motor_control.cubic_control:main',
            'path_generator = motor_control.path_generator:main',
            'left_motor_controller = motor_control.left_motor_controller:main',
            'right_motor_controller = motor_control.right_motor_controller:main',
<<<<<<< HEAD
            'line_follower = motor_control.line_follower:main',     
=======
            'detection_fsm = motor_control.detection_fsm:main',
            'teleop_twist_joy = motor_control.teleop_twist_joy:main', 

            
>>>>>>> 328f37ec
        ],
    },
)<|MERGE_RESOLUTION|>--- conflicted
+++ resolved
@@ -47,14 +47,9 @@
             'path_generator = motor_control.path_generator:main',
             'left_motor_controller = motor_control.left_motor_controller:main',
             'right_motor_controller = motor_control.right_motor_controller:main',
-<<<<<<< HEAD
             'line_follower = motor_control.line_follower:main',     
-=======
             'detection_fsm = motor_control.detection_fsm:main',
             'teleop_twist_joy = motor_control.teleop_twist_joy:main', 
-
-            
->>>>>>> 328f37ec
         ],
     },
 )